import numpy as np
import xarray as xr
import pandas as pd
import functools as ft
import dask.array as dsar
from dask import delayed
import scipy.signal as sps
import scipy.linalg as spl
import warnings
from functools import reduce
import operator

__all__ = ["detrendn","detrend_wrap",
            "dft","power_spectrum","cross_spectrum",
            "isotropic_powerspectrum","isotropic_crossspectrum",
            "fit_loglog"]

def _fft_module(da):
    if da.chunks:
        return dsar.fft
    else:
        return np.fft

def _apply_window(da, dims, window_type='hanning'):
    """Creating windows in dimensions dims."""

    if window_type not in ['hanning']:
        raise NotImplementedError("Only hanning window is supported for now.")

    numpy_win_func = getattr(np, window_type)

    if da.chunks:
        def dask_win_func(n):
            return dsar.from_delayed(
                delayed(numpy_win_func, pure=True)(n),
                (n,), float)
        win_func = dask_win_func
    else:
        win_func = numpy_win_func

    windows = [xr.DataArray(win_func(len(da[d])),
               dims=da[d].dims, coords=da[d].coords) for d in dims]

    return da * reduce(operator.mul, windows[::-1])

def detrendn(da, axes=None):
    """
    Detrend by subtracting out the least-square plane or least-square cubic fit
    depending on the number of axis.

    Parameters
    ----------
    da : `dask.array`
        The data to be detrended

    Returns
    -------
    da : `numpy.array`
        The detrended input data
    """
#     if da.ndim > 2:
#         raise ValueError('The data should only have two dimensions')
#     print(da.shape)
    N = [da.shape[n] for n in axes]
    M = []
    for n in range(da.ndim):
        if n not in axes:
            M.append(da.shape[n])

    if len(N) == 2:
        G = np.ones((N[0]*N[1],3))
        for i in range(N[0]):
            G[N[1]*i:N[1]*i+N[1], 1] = i+1
            G[N[1]*i:N[1]*i+N[1], 2] = np.arange(1, N[1]+1)
        if type(da) == xr.DataArray:
            d_obs = np.reshape(da.copy().values, (N[0]*N[1],1))
        else:
            d_obs = np.reshape(da.copy(), (N[0]*N[1],1))
    elif len(N) == 3:
        if type(da) == xr.DataArray:
            if da.ndim > 3:
                raise NotImplementedError("Cubic detrend is not implemented "
                                         "for 4-dimensional `xarray.DataArray`."
                                         " We suggest converting it to "
                                         "`dask.array`.")
            else:
                d_obs = np.reshape(da.copy().values, (N[0]*N[1]*N[2],1))
        else:
            d_obs = np.reshape(da.copy(), (N[0]*N[1]*N[2],1))

        G = np.ones((N[0]*N[1]*N[2],4))
        G[:,3] = np.tile(np.arange(1,N[2]+1), N[0]*N[1])
        ys = np.zeros(N[1]*N[2])
        for i in range(N[1]):
            ys[N[2]*i:N[2]*i+N[2]] = i+1
        G[:,2] = np.tile(ys, N[0])
        for i in range(N[0]):
            G[len(ys)*i:len(ys)*i+len(ys),1] = i+1
    else:
        raise NotImplementedError("Detrending over more than 4 axes is "
                                 "not implemented.")

    m_est = np.dot(np.dot(spl.inv(np.dot(G.T, G)), G.T), d_obs)
    d_est = np.dot(G, m_est)

    lin_trend = np.reshape(d_est, da.shape)

    return da - lin_trend

def detrend_wrap(detrend_func):
    """
    Wrapper function for `xrft.detrendn`.
    """
    def func(a, axes=None):
        if a.ndim > 4 or len(axes) > 3:
            raise ValueError("Data has too many dimensions "
                            "and/or too many axes to detrend over.")
        if axes is None:
            axes = tuple(range(a.ndim))
        else:
            if len(set(axes)) < len(axes):
                raise ValueError("Duplicate axes are not allowed.")

        for each_axis in axes:
            if len(a.chunks[each_axis]) != 1:
                raise ValueError('The axis along the detrending is upon '
                                'cannot be chunked.')

        if len(axes) == 1:
            return dsar.map_blocks(sps.detrend, a, axis=axes[0],
                                   chunks=a.chunks, dtype=a.dtype
                                  )
        else:
            for each_axis in range(a.ndim):
                if each_axis not in axes:
                    if len(a.chunks[each_axis]) != a.shape[each_axis]:
                        raise ValueError("The axes other than ones to detrend "
                                        "over should have a chunk length of 1.")
            return dsar.map_blocks(detrend_func, a, axes,
                                   chunks=a.chunks, dtype=a.dtype
                                  )

    return func

def _apply_detrend(da, axis_num):
    """Wrapper function for applying detrending"""
    if da.chunks:
        func = detrend_wrap(detrendn)
        da = xr.DataArray(func(da.data, axes=axis_num),
                        dims=da.dims, coords=da.coords)
    else:
        if da.ndim == 1:
            da = xr.DataArray(sps.detrend(da),
                            dims=da.dims, coords=da.coords)
        else:
            da = detrendn(da, axes=axis_num)
        # else:
        #     raise ValueError("Data should be dask array.")

    return da

def dft(da, dim=None, shift=True, detrend=None, window=False):
    """
    Perform discrete Fourier transform of xarray data-array `da` along the
    specified dimensions.

    .. math::

     daft = \mathbb{F}(da - \overline{da})

    Parameters
    ----------
    da : `xarray.DataArray`
        The data to be transformed
    dim : list (optional)
        The dimensions along which to take the transformation. If `None`, all
        dimensions will be transformed.
    shift : bool (optional)
        Whether to shift the fft output.
    detrend : str (optional)
        If `constant`, the mean across the transform dimensions will be
        subtracted before calculating the Fourier transform (FT).
        If `linear`, the linear least-square fit will be subtracted before
        the FT.
    window : bool (optional)
        Whether to apply a Hann window to the data before the Fourier
        transform is taken. A window will be applied to all the dimensions in
        dim.

    Returns
    -------
    daft : `xarray.DataArray`
        The output of the Fourier transformation, with appropriate dimensions.
    """
    # we can't do da.values because it
    if not da.chunks:
        if np.isnan(da.values).any():
            raise ValueError("Data cannot take Nans")

    fft = _fft_module(da)

    if dim is None:
        dim = da.dims

    # the axes along which to take ffts
    axis_num = [da.get_axis_num(d) for d in dim]

    N = [da.shape[n] for n in axis_num]

    # verify even spacing of input coordinates
    delta_x = []
    for d in dim:
        coord = da[d]
        diff = np.diff(coord)
        # if pd.core.common.is_timedelta64_dtype(diff):
        if pd.api.types.is_timedelta64_dtype(diff):
            # convert to seconds so we get hertz
            diff = diff.astype('timedelta64[s]').astype('f8')
        delta = diff[0]
<<<<<<< HEAD
        if not np.allclose(diff, diff[0], rtol=1e-3):
=======
        if not np.allclose(diff, diff[0]):
>>>>>>> 2110701e
            raise ValueError("Can't take Fourier transform because "
                             "coodinate %s is not evenly spaced" % d)
        delta_x.append(delta)
    # calculate frequencies from coordinates
    # coordinates are always loaded eagerly, so we use numpy
    k = [ np.fft.fftfreq(Nx, dx) for (Nx, dx) in zip(N, delta_x) ]

    if detrend == 'constant':
        da = da - da.mean(dim=dim)
    elif detrend == 'linear':
        da = _apply_detrend(da, axis_num)
        # if hasattr(da.data, 'dask'):
        #     func = _detrend_wrap(_detrend)
        #     da = xr.DataArray(func(da.data, axes=axis_num),
        #                     dims=da.dims, coords=da.coords)
        # else:
        #     if da.ndim == 1:
        #         da = xr.DataArray(sps.detrend(da),
        #                         dims=da.dims, coords=da.coords)
        #     else:
        #         raise ValueError("Data should be dask array.")

    if window:
        da = _apply_window(da, dim)

    f = fft.fftn(da.data, axes=axis_num)

    if shift:
        f = fft.fftshift(f, axes=axis_num)
        k = [np.fft.fftshift(l) for l in k]

    # set up new coordinates for dataarray
    prefix = 'freq_'
    k_names = [prefix + d for d in dim]
    k_coords = {key: val for (key,val) in zip(k_names, k)}

    newdims = list(da.dims)
    for anum, d in zip(axis_num, dim):
        newdims[anum] = prefix + d

    newcoords = {}
    for d in newdims:
        if d in k_coords:
            newcoords[d] = k_coords[d]
        elif d in da:
            newcoords[d] = da[d].data

    dk = [l[1] - l[0] for l in k]
    for this_dk, d in zip(dk, dim):
        newcoords[prefix + d + '_spacing'] = this_dk

    return xr.DataArray(f, dims=newdims, coords=newcoords)

def power_spectrum(da, dim=None, shift=True, detrend=None, density=True,
                window=False):
    """
    Calculates the power spectrum of da.

    .. math::

     da' = da - \overline{da}
     ps = \mathbb{F}(da') * {\mathbb{F}(da')}^*

    Parameters
    ----------
    da : `xarray.DataArray`
        The data to be transformed
    dim : list (optional)
        The dimensions along which to take the transformation. If `None`, all
        dimensions will be transformed.
    shift : bool (optional)
        Whether to shift the fft output.
    detrend : str (optional)
        If `constant`, the mean across the transform dimensions will be
        subtracted before calculating the Fourier transform (FT).
        If `linear`, the linear least-square fit will be subtracted before
        the FT.
    density : list (optional)
        If true, it will normalize the spectrum to spectral density
    window : bool (optional)
        Whether to apply a Hann window to the data before the Fourier
        transform is taken

    Returns
    -------
    ps : `xarray.DataArray`
        Two-dimensional power spectrum
    """

    if dim is None:
        dim = da.dims

    # the axes along which to take ffts
    axis_num = [da.get_axis_num(d) for d in dim]

    N = [da.shape[n] for n in axis_num]

    daft = dft(da,
            dim=dim, shift=shift, detrend=detrend,
            window=window)

    coord = list(daft.coords)

    ps = (daft * np.conj(daft)).real

    if density:
        ps /= (np.asarray(N).prod())**2
        for i in dim:
            ps /= daft['freq_' + i + '_spacing']

    return ps

def cross_spectrum(da1, da2, dim=None,
                   shift=True, detrend=None, density=True, window=False):
    """
    Calculates the cross spectra of da1 and da2.

    .. math::

     da1' = da1 - \overline{da1}; da2' = da2 - \overline{da2}
     cs = \mathbb{F}(da1') * {\mathbb{F}(da2')}^*

    Parameters
    ----------
    da1 : `xarray.DataArray`
        The data to be transformed
    da2 : `xarray.DataArray`
        The data to be transformed
    dim : list (optional)
        The dimensions along which to take the transformation. If `None`, all
        dimensions will be transformed.
    shift : bool (optional)
        Whether to shift the fft output.
    detrend : str (optional)
        If `constant`, the mean across the transform dimensions will be
        subtracted before calculating the Fourier transform (FT).
        If `linear`, the linear least-square fit along one axis will be
        subtracted before the FT. It will give an error if the length of
        `dim` is longer than one.
    density : list (optional)
        If true, it will normalize the spectrum to spectral density
    window : bool (optional)
        Whether to apply a Hann window to the data before the Fourier
        transform is taken

    Returns
    -------
    cs : `xarray.DataArray`
        Two-dimensional cross spectrum
    """

    if dim is None:
        dim = da1.dims
        dim2 = da2.dims
        if dim != dim2:
            raise ValueError('The two datasets have different dimensions')

    # the axes along which to take ffts
    axis_num = [da1.get_axis_num(d) for d in dim]

    N = [da1.shape[n] for n in axis_num]

    daft1 = dft(da1, dim=dim,
                shift=shift, detrend=detrend, window=window)
    daft2 = dft(da2, dim=dim,
                shift=shift, detrend=detrend, window=window)

    coord = list(daft1.coords)

    cs = (daft1 * np.conj(daft2)).real

    if density:
        cs /= (np.asarray(N).prod())**2
        for i in dim:
            cs /= daft1['freq_' + i + '_spacing']

    return cs

def _azimuthal_avg(k, l, f, fftdim, N, nfactor):
    """
    Takes the azimuthal average of a given field.
    """
    k = k.values; l = l.values
    kk, ll = np.meshgrid(k, l)
    K = np.sqrt(kk**2 + ll**2)
    nbins = int(N/nfactor)
    if k.max() > l.max():
        ki = np.linspace(0., l.max(), nbins)
    else:
        ki = np.linspace(0., k.max(), nbins)

    kidx = np.digitize(np.ravel(K), ki)
    area = np.bincount(kidx)

    kr = np.bincount(kidx, weights=K.ravel()) / area

    if f.ndim == 2:
        iso_f = np.ma.masked_invalid(np.bincount(kidx,
                                    weights=f.data.ravel())
                                    / area) * kr
    else:
        raise ValueError('The data has too many or few dimensions. '
                        'The input should only have the two dimensions '
                        'to take the azimuthal averaging over.')

    return kr, iso_f

def isotropic_powerspectrum(da, dim=None, shift=True, detrend=None,
                       density=True, window=False, nfactor=4):
    """
    Calculates the isotropic spectrum from the
    two-dimensional power spectrum by taking the
    azimuthal average.

    ..math::

     iso_ps = k_r \frac{1}{N_{\theta}} \sum_{N_{\theta}} |\mathbb{F}(da')|^2

    Parameters
    ----------
    da : `xarray.DataArray`
        The data to be transformed
    dim : list (optional)
        The dimensions along which to take the transformation. If `None`, all
        dimensions will be transformed.
    shift : bool (optional)
        Whether to shift the fft output.
    detrend : str (optional)
        If `constant`, the mean across the transform dimensions will be
        subtracted before calculating the Fourier transform (FT).
        If `linear`, the linear least-square fit will be subtracted before
        the FT.
    density : list (optional)
        If true, it will normalize the spectrum to spectral density
    window : bool (optional)
        Whether to apply a Hann window to the data before the Fourier
        transform is taken
    nfactor : int (optional)
        Ratio of number of bins to take the azimuthal averaging with the
        data size. Default is 4.

    Returns
    -------
    iso_ps : `xarray.DataArray`
        Isotropic power spectrum
    """

    if dim is None:
        dim = da.dims
    if len(dim) != 2:
        raise ValueError('The Fourier transform should be two dimensional')

    ps = power_spectrum(da, dim=dim, shift=shift,
                       detrend=detrend, density=density,
                       window=window)

    fftdim = ['freq_' + d for d in dim]
    k = ps[fftdim[1]]
    l = ps[fftdim[0]]

    axis_num = [da.get_axis_num(d) for d in dim]
    N = [da.shape[n] for n in axis_num]
    kr, iso_ps = _azimuthal_avg(k, l, ps, fftdim,
                                np.asarray(N).min(), nfactor)

    k_coords = {'freq_r': kr}

    newdims = []
    for i in range(ps.ndim-1):
        if i not in axis_num:
            newdims.append(ps.dims[i])
    newdims.append('freq_r')

    newcoords = {}
    for d in newdims:
        if d in da.coords:
            newcoords[d] = da.coords[d].values
        else:
            newcoords[d] = k_coords[d]

    # dk = [l[1] - l[0] for l in kr]
    # for this_dk, d in zip(dk, dim):
    #     newcoords[prefix + d + '_spacing'] = this_dk

    return xr.DataArray(iso_ps, dims=newdims, coords=newcoords)

def isotropic_crossspectrum(da1, da2,
                        dim=None, shift=True, detrend=None,
                        density=True, window=False, nfactor=4):
    """
    Calculates the isotropic spectrum from the
    two-dimensional power spectrumby taking the
    azimuthal average.

    ..math::

     iso_ps = k_r \frac{1}{N_{\theta}} \sum_{N_{\theta}} \\
            (\mathbb{F}(da1') \times {\mathbb{F}(da2')}^* )

    Parameters
    ----------
    da1 : `xarray.DataArray`
        The data to be transformed
    da2 : `xarray.DataArray`
        The data to be transformed
    dim : list (optional)
        The dimensions along which to take the transformation. If `None`, all
        dimensions will be transformed.
    shift : bool (optional)
        Whether to shift the fft output.
    detrend : str (optional)
        If `constant`, the mean across the transform dimensions will be
        subtracted before calculating the Fourier transform (FT).
        If `linear`, the linear least-square fit will be subtracted before
        the FT.
    density : list (optional)
        If true, it will normalize the spectrum to spectral density
    window : bool (optional)
        Whether to apply a Hann window to the data before the Fourier
        transform is taken
    nfactor : int (optional)
        Ratio of number of bins to take the azimuthal averaging with the
        data size. Default is 4.

    Returns
    -------
    iso_cs : `xarray.DataArray`
        Isotropic cross spectrum
    """

    if dim is None:
        dim = da1.dims
        dim2 = da2.dims
        if dim != dim2:
            raise ValueError('The two datasets have different dimensions')
    if len(dim) != 2:
        raise ValueError('The Fourier transform should be two dimensional')

    cs = cross_spectrum(da1, da2, dim=dim, shift=shift,
                       detrend=detrend, density=density,
                       window=window)
    # if len(cs.dims) > 2:
    #     raise ValueError('The data set has too many dimensions')

    fftdim = ['freq_' + d for d in dim]
    k = cs[fftdim[1]]
    l = cs[fftdim[0]]

    axis_num = [da1.get_axis_num(d) for d in dim]
    N = [da1.shape[n] for n in axis_num]
    kr, iso_cs = _azimuthal_avg(k, l, cs, fftdim,
                                np.asarray(N).min(), nfactor)

    k_coords = {'freq_r': kr}

    newdims = []
    for i in range(cs.ndim-1):
        if i not in axis_num:
            newdims.append(cs.dims[i])
    newdims.append('freq_r')

    newcoords = {}
    for d in newdims:
        if d in da1.coords:
            newcoords[d] = da1.coords[d].values
        else:
            newcoords[d] = k_coords[d]

    return xr.DataArray(iso_cs, dims=newdims, coords=newcoords)

def fit_loglog(x, y):
    """
    Fit a line to isotropic spectra in log-log space

    Parameters
    ----------
    x : `numpy.array`
        Coordinate of the data
    y : `numpy.array`
        data

    Returns
    -------
    y_fit : `numpy.array`
        The linear fit
    a : float64
        Slope of the fit
    b : float64
        Intercept of the fit
    """
    # fig log vs log
    p = np.polyfit(np.log2(x), np.log2(y), 1)
    y_fit = 2**(np.log2(x)*p[0] + p[1])
    #A = np.vstack([np.log2(x), np.ones(len(x))]).T
    #a, b = np.linalg.lstsq(A, np.log2(y))[0]
    #y_fit = 2**(np.log2(x)*a + b)

    return y_fit, p[0], p[1]<|MERGE_RESOLUTION|>--- conflicted
+++ resolved
@@ -217,11 +217,7 @@
             # convert to seconds so we get hertz
             diff = diff.astype('timedelta64[s]').astype('f8')
         delta = diff[0]
-<<<<<<< HEAD
         if not np.allclose(diff, diff[0], rtol=1e-3):
-=======
-        if not np.allclose(diff, diff[0]):
->>>>>>> 2110701e
             raise ValueError("Can't take Fourier transform because "
                              "coodinate %s is not evenly spaced" % d)
         delta_x.append(delta)
